--- conflicted
+++ resolved
@@ -1,10 +1,9 @@
 import numpy as np
 from numpy.testing import run_module_suite, assert_array_equal, assert_raises
 
-from skimage import data,img_as_ubyte
+from skimage import data
 from skimage.morphology import cmorph, disk
 from skimage.filter import rank
-import skimage.color as color
 
 
 def test_random_sizes():
@@ -399,40 +398,29 @@
 
 
 def test_percentile():
-<<<<<<< HEAD
     #check that both 8- and 16-bit versions return the same image
     img = data.camera()
     selem = disk(15)
-    img = rank.percentile(img,selem=selem,p0=0.05)
-    img16 = rank.percentile(img.astype(np.uint16),selem=selem,p0=0.05)
-    assert(img.sum()<img.sum())
+    img = rank.percentile(img, selem=selem, p0=0.05)
+    img16 = rank.percentile(img.astype(np.uint16), selem=selem, p0=0.05)
+    assert(img.sum() < img.sum())
     assert_array_equal(img, img16)
-=======
-    # check that both 8- and 16-bit versions return the same image
-    lena = np.array(256 * color.rgb2gray(data.lena()), dtype=np.uint8)
-    selem = disk(15)
-    lena5_8bit = rank.percentile(lena, selem=selem, p0=0.05)
-    lena5_16bit = rank.percentile(lena.astype(np.uint16), selem=selem, p0=0.05)
-    assert(lena5_8bit.sum() < lena.sum())
-    assert_array_equal(lena5_8bit, lena5_16bit)
->>>>>>> 626f0037
 
 
 def test_percentile_min():
-<<<<<<< HEAD
     #check that percentile p0 = 0 is identical to local min
     img = data.camera()
     img16 = img.astype(np.uint16)
     selem = disk(15)
     #check for 8bit
-    img_p0 = rank.percentile(img,selem=selem,p0=0)
-    img_min = rank.minimum(img,selem=selem)
-    img_min = rank.minimum(img,selem=selem)
-    assert_array_equal(img_p0,img_min)
+    img_p0 = rank.percentile(img, selem=selem, p0=0)
+    img_min = rank.minimum(img, selem=selem)
+    assert_array_equal(img_p0, img_min)
     #check for 16bit
-    img_p0 = rank.percentile(img16,selem=selem,p0=0)
-    img_min = rank.minimum(img16,selem=selem)
-    assert_array_equal(img_p0,img_min)
+    img_p0 = rank.percentile(img16, selem=selem, p0=0)
+    img_min = rank.minimum(img16, selem=selem)
+    assert_array_equal(img_p0, img_min)
+
 
 def test_percentile_max():
     #check that percentile p0 = 0 is identical to local max
@@ -440,43 +428,13 @@
     img16 = img.astype(np.uint16)
     selem = disk(15)
     #check for 8bit
-    img_p0 = rank.percentile(img,selem=selem,p0=1.)
-    img_max = rank.maximum(img,selem=selem)
-    assert_array_equal(img_p0,img_max)
+    img_p0 = rank.percentile(img, selem=selem, p0=1.)
+    img_max = rank.maximum(img, selem=selem)
+    assert_array_equal(img_p0, img_max)
     #check for 16bit
-    img_p0 = rank.percentile(img16,selem=selem,p0=1.)
-    img_max = rank.maximum(img16,selem=selem)
-    assert_array_equal(img_p0,img_max)
-=======
-    # check that percentile p0 = 0 is identical to local min
-    lena = np.array(256 * color.rgb2gray(data.lena()), dtype=np.uint8)
-    lena16 = lena.astype(np.uint16)
-    selem = disk(15)
-    # check for 8bit
-    lena_p0 = rank.percentile(lena, selem=selem, p0=0)
-    lena_min = rank.minimum(lena, selem=selem)
-    lena_min = rank.minimum(lena, selem=selem)
-    assert_array_equal(lena_p0, lena_min)
-    # check for 16bit
-    lena_p0 = rank.percentile(lena16, selem=selem, p0=0)
-    lena_min = rank.minimum(lena16, selem=selem)
-    assert_array_equal(lena_p0, lena_min)
-
-
-def test_percentile_max():
-    # check that percentile p0 = 0 is identical to local max
-    lena = np.array(256 * color.rgb2gray(data.lena()), dtype=np.uint8)
-    lena16 = lena.astype(np.uint16)
-    selem = disk(15)
-    # check for 8bit
-    lena_p0 = rank.percentile(lena, selem=selem, p0=1.)
-    lena_max = rank.maximum(lena, selem=selem)
-    assert_array_equal(lena_p0, lena_max)
-    # check for 16bit
-    lena_p0 = rank.percentile(lena16, selem=selem, p0=1.)
-    lena_max = rank.maximum(lena16, selem=selem)
-    assert_array_equal(lena_p0, lena_max)
->>>>>>> 626f0037
-
-if __name__ == "__main__":
+    img_p0 = rank.percentile(img16, selem=selem, p0=1.)
+    img_max = rank.maximum(img16, selem=selem)
+    assert_array_equal(img_p0, img_max)
+
+if __name__ == '__main__':
     run_module_suite()